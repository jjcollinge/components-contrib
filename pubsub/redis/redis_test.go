// ------------------------------------------------------------
// Copyright (c) Microsoft Corporation and Dapr Contributors.
// Licensed under the MIT License.
// ------------------------------------------------------------

package redis

import (
	"context"
	"errors"
	"fmt"
	"sync"
	"testing"

	"github.com/go-redis/redis/v7"
	"github.com/stretchr/testify/assert"

	"github.com/dapr/components-contrib/pubsub"
	"github.com/dapr/dapr/pkg/logger"
)

func getFakeProperties() map[string]string {
	return map[string]string{
		consumerID: "fakeConsumer",
		host:       "fake.redis.com",
		password:   "fakePassword",
		enableTLS:  "true",
	}
}

func TestParseRedisMetadata(t *testing.T) {
	t.Run("metadata is correct", func(t *testing.T) {
		fakeProperties := getFakeProperties()

		fakeMetaData := pubsub.Metadata{
			Properties: fakeProperties,
		}

		// act
		m, err := parseRedisMetadata(fakeMetaData)

		// assert
		assert.NoError(t, err)
		assert.Equal(t, fakeProperties[host], m.host)
		assert.Equal(t, fakeProperties[password], m.password)
		assert.Equal(t, fakeProperties[consumerID], m.consumerID)
		assert.Equal(t, true, m.enableTLS)
	})

	t.Run("host is not given", func(t *testing.T) {
		fakeProperties := getFakeProperties()

		fakeMetaData := pubsub.Metadata{
			Properties: fakeProperties,
		}
		fakeMetaData.Properties[host] = ""

		// act
		m, err := parseRedisMetadata(fakeMetaData)

		// assert
		assert.Error(t, errors.New("redis streams error: missing host address"), err)
		assert.Empty(t, m.host)
		assert.Empty(t, m.password)
		assert.Empty(t, m.consumerID)
	})

	t.Run("consumerID is not given", func(t *testing.T) {
		fakeProperties := getFakeProperties()

		fakeMetaData := pubsub.Metadata{
			Properties: fakeProperties,
		}
		fakeMetaData.Properties[consumerID] = ""

		// act
		m, err := parseRedisMetadata(fakeMetaData)
		// assert
		assert.Error(t, errors.New("redis streams error: missing consumerID"), err)
		assert.Equal(t, fakeProperties[host], m.host)
		assert.Equal(t, fakeProperties[password], m.password)
		assert.Empty(t, m.consumerID)
	})
}

func TestProcessStreams(t *testing.T) {
	fakeConsumerID := "fakeConsumer"
	topicCount := 0
	messageCount := 0
	expectedData := "testData"

<<<<<<< HEAD
	fakeHandler := func(ctx context.Context, msg *pubsub.NewMessage) error {
=======
	var wg sync.WaitGroup
	wg.Add(3)

	fakeHandler := func(msg *pubsub.NewMessage) error {
		defer wg.Done()

>>>>>>> 4f79098d
		messageCount++
		if topicCount == 0 {
			topicCount = 1
		}

		// assert
		assert.Equal(t, expectedData, string(msg.Data))

		// return fake error to skip executing redis client command
		return errors.New("fake error")
	}

	// act
	testRedisStream := &redisStreams{logger: logger.NewLogger("test")}
	testRedisStream.ctx, testRedisStream.cancel = context.WithCancel(context.Background())
	testRedisStream.queue = make(chan redisMessageWrapper, 10)
	go testRedisStream.worker()
	testRedisStream.enqueueMessages(fakeConsumerID, fakeHandler, generateRedisStreamTestData(2, 3, expectedData))

	// Wait for the handler to finish processing
	wg.Wait()

	// assert
	assert.Equal(t, 1, topicCount)
	assert.Equal(t, 3, messageCount)
}

func generateRedisStreamTestData(topicCount, messageCount int, data string) []redis.XMessage {
	generateXMessage := func(id int) redis.XMessage {
		return redis.XMessage{
			ID: fmt.Sprintf("%d", id),
			Values: map[string]interface{}{
				"data": data,
			},
		}
	}

	xmessageArray := make([]redis.XMessage, messageCount)
	for i := range xmessageArray {
		xmessageArray[i] = generateXMessage(i)
	}

	return xmessageArray
}<|MERGE_RESOLUTION|>--- conflicted
+++ resolved
@@ -89,16 +89,12 @@
 	messageCount := 0
 	expectedData := "testData"
 
-<<<<<<< HEAD
-	fakeHandler := func(ctx context.Context, msg *pubsub.NewMessage) error {
-=======
 	var wg sync.WaitGroup
 	wg.Add(3)
 
-	fakeHandler := func(msg *pubsub.NewMessage) error {
+	fakeHandler := func(ctx context.Context, msg *pubsub.NewMessage) error {
 		defer wg.Done()
 
->>>>>>> 4f79098d
 		messageCount++
 		if topicCount == 0 {
 			topicCount = 1
