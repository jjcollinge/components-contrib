# Pub Sub

Pub Subs provide a common way to interact with different message bus implementations to achieve reliable, high-scale scenarios based on event-driven async communications, while allowing users to opt-in to advanced capabilities using defined metadata.

Currently supported pub-subs are:

* Redis Streams
<<<<<<< HEAD
* Azure Service Bus
=======
* NATS
>>>>>>> 75b1fc29

## Implementing a new Pub Sub

A compliant pub sub needs to implement the following interface:

```
type PubSub interface {
	Init(metadata Metadata) error
	Publish(req *PublishRequest) error
	Subscribe(req SubscribeRequest, handler func(msg *NewMessage) error) error
}
```<|MERGE_RESOLUTION|>--- conflicted
+++ resolved
@@ -5,11 +5,8 @@
 Currently supported pub-subs are:
 
 * Redis Streams
-<<<<<<< HEAD
+* NATS
 * Azure Service Bus
-=======
-* NATS
->>>>>>> 75b1fc29
 
 ## Implementing a new Pub Sub
 
